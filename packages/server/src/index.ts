--- conflicted
+++ resolved
@@ -11,7 +11,7 @@
 import { expressRequestLogger } from './utils/logger'
 import { v4 as uuidv4 } from 'uuid'
 import OpenAI from 'openai'
-import { FindOptionsWhere, MoreThanOrEqual, LessThanOrEqual, IsNull, Between } from 'typeorm'
+import { FindOptionsWhere, MoreThanOrEqual, LessThanOrEqual, Between } from 'typeorm'
 import {
     IChatFlow,
     IncomingInput,
@@ -24,11 +24,8 @@
     IChatMessageFeedback,
     IDepthQueue,
     INodeDirectedGraph,
-<<<<<<< HEAD
-    ChatMessageRatingType
-=======
+    ChatMessageRatingType,
     IUploadFileSizeAndTypes
->>>>>>> c4b9de2d
 } from './Interface'
 import {
     getNodeModulesPackagePath,
@@ -190,13 +187,9 @@
                 '/api/v1/chatflows-streaming',
                 '/api/v1/chatflows-uploads',
                 '/api/v1/openai-assistants-file',
-<<<<<<< HEAD
-                '/api/v1/ip',
-                '/api/v1/feedback'
-=======
+                '/api/v1/feedback',
                 '/api/v1/get-upload-file',
                 '/api/v1/ip'
->>>>>>> c4b9de2d
             ]
             this.app.use((req, res, next) => {
                 if (req.url.includes('/api/v1/')) {
@@ -653,11 +646,10 @@
             if (sessionId) deleteOptions.sessionId = sessionId
             if (chatType) deleteOptions.chatType = chatType
 
-<<<<<<< HEAD
             // remove all related feedback records
             const feedbackDeleteOptions: FindOptionsWhere<ChatMessageFeedback> = { chatId }
             await this.AppDataSource.getRepository(ChatMessageFeedback).delete(feedbackDeleteOptions)
-=======
+
             // Delete all uploads corresponding to this chatflow/chatId
             if (chatId) {
                 try {
@@ -667,7 +659,6 @@
                     logger.error(`[server]: Error deleting file storage for chatflow ${chatflowid}, chatId ${chatId}: ${e}`)
                 }
             }
->>>>>>> c4b9de2d
 
             const results = await this.AppDataSource.getRepository(ChatMessage).delete(deleteOptions)
             return res.json(results)
@@ -2268,7 +2259,7 @@
                 createdDate: userMessageDateTime,
                 fileUploads: incomingInput.uploads ? JSON.stringify(fileUploads) : undefined
             }
-            const newMessage = await this.addChatMessage(userMessage)
+            await this.addChatMessage(userMessage)
 
             let resultText = ''
             if (result.text) resultText = result.text
@@ -2303,11 +2294,7 @@
             // this is used when input text is empty but question is in audio format
             result.question = incomingInput.question
             result.chatId = chatId
-<<<<<<< HEAD
-            if (newMessage.id && !isInternal) result.messageId = newMessage.id
-=======
             result.chatMessageId = chatMessage.id
->>>>>>> c4b9de2d
             if (sessionId) result.sessionId = sessionId
             if (memoryType) result.memoryType = memoryType
 
