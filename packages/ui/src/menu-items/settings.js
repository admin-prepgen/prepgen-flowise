--- conflicted
+++ resolved
@@ -7,19 +7,22 @@
     IconSearch,
     IconMessage,
     IconPictureInPictureOff,
-<<<<<<< HEAD
+    IconMicrophone,
     IconThumbUp
 } from '@tabler/icons'
 
 // constant
-const icons = { IconTrash, IconFileUpload, IconFileExport, IconCopy, IconSearch, IconMessage, IconPictureInPictureOff, IconThumbUp }
-=======
-    IconMicrophone
-} from '@tabler/icons'
-
-// constant
-const icons = { IconTrash, IconFileUpload, IconFileExport, IconCopy, IconSearch, IconMessage, IconPictureInPictureOff, IconMicrophone }
->>>>>>> c4b9de2d
+const icons = {
+    IconTrash,
+    IconFileUpload,
+    IconFileExport,
+    IconCopy,
+    IconSearch,
+    IconMessage,
+    IconPictureInPictureOff,
+    IconMicrophone,
+    IconThumbUp
+}
 
 // ==============================|| SETTINGS MENU ITEMS ||============================== //
 
@@ -43,19 +46,18 @@
             icon: icons.IconMessage
         },
         {
-<<<<<<< HEAD
             id: 'chatFeedback',
             title: 'Chat Feedback',
             type: 'item',
             url: '',
             icon: icons.IconThumbUp
-=======
+        },
+        {
             id: 'enableSpeechToText',
             title: 'Speech to Text',
             type: 'item',
             url: '',
             icon: icons.IconMicrophone
->>>>>>> c4b9de2d
         },
         {
             id: 'duplicateChatflow',
